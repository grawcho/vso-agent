--- conflicted
+++ resolved
@@ -11,10 +11,7 @@
 import gitrepo = require('./lib/gitrepo');
 import Q = require('q');
 import shell = require('shelljs');
-<<<<<<< HEAD
-=======
 import crypto = require('crypto');
->>>>>>> 5a50a4ac
 import cm = require('../../common');
 
 // keep lower case, we do a lower case compare
@@ -107,12 +104,8 @@
         return;        
     }
     
-<<<<<<< HEAD
-    var scmProvider = scmm.getProvider(executionContext, repoPath);
-=======
-    var scmProvider: cm.IScmProvider = scmm.getProvider(ctx, repoPath);
+    var scmProvider: cm.IScmProvider = scmm.getProvider(executionContext, repoPath);
     scmProvider.hash = hash;
->>>>>>> 5a50a4ac
     scmProvider.initialize(endpoint);
     scmProvider.debugOutput = executionContext.debugOutput;
 
