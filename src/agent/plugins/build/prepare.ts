// Copyright (c) Microsoft. All rights reserved.
// Licensed under the MIT license. See LICENSE file in the project root for full license information.

import path = require('path');
import fs = require('fs');
var url = require('url');
import async = require('async');
import ctxm = require('../../context');
import agentifm = require('vso-node-api/interfaces/TaskAgentInterfaces');
import gitrepo = require('./lib/gitrepo');
import Q = require('q');
import shell = require('shelljs');
import crypto = require('crypto');
import cm = require('../../common');
<<<<<<< HEAD
import smm = require('./sourceManager');

// keep lower case, we do a lower case compare
var supported: string[] = ['tfsgit', 'git', 'github', 'tfsversioncontrol', 'svn'];
=======
import smm = require('./sourceMappings');
>>>>>>> cde78644

export function pluginName() {
    return "prepareWorkspace";
}

// what shows in progress view
export function pluginTitle() {
    return "Preparing Workspace"
}

export function beforeJob(executionContext: cm.IExecutionContext, callback) {
    executionContext.info('preparing Workspace');
    executionContext.info('cwd: ' + process.cwd());

    var job: agentifm.JobRequestMessage = executionContext.jobInfo.jobMessage;
    var variables: {[key: string]: string} = job.environment.variables;
    
    //
    // Get the valid scm providers and filter endpoints
    //

    var supported = [];
    var filter = path.join(executionContext.scmPath, '*.js');
    shell.ls(filter).forEach((provPath: string) => {
        supported.push(path.basename(provPath, '.js'));
    })
    executionContext.debug('valid scm providers: ' + supported);
    
    var endpoints: agentifm.ServiceEndpoint[] = job.environment.endpoints;
    var srcendpoints = endpoints.filter(function (endpoint: agentifm.ServiceEndpoint) {
        if (!endpoint.type) {
            return false;
        }
        
        executionContext.info('Repository type: ' + endpoint.type);
        return (supported.indexOf(endpoint.type.toLowerCase()) >= 0);
    });

    if (srcendpoints.length == 0) {
        callback(new Error('Unsupported SCM system.  Supported: ' + supported.toString()));
        return;
    }
    
    // only support 1 SCM system
    var endpoint: agentifm.ServiceEndpoint = srcendpoints[0];

    //
    // Get SCM plugin
    //
    var scmm;
    var providerType = endpoint.type.toLowerCase();
    executionContext.info('using source provider: ' + providerType);

    try {        
        var provPath = path.join(executionContext.scmPath, providerType);
        executionContext.info('loading: ' + provPath);
        scmm = require(provPath);
    }
    catch(err) {
        callback(new Error('Source Provider failed to load: ' + providerType));
        return;        
    }
    
    if (!scmm.getProvider) {
        callback(new Error('SCM Provider does not implement getProvider: ' + providerType));
        return;
    }
    
    var scmProvider: cm.IScmProvider = scmm.getProvider(executionContext, endpoint);
    scmProvider.initialize();
    scmProvider.debugOutput = executionContext.debugOutput;
<<<<<<< HEAD

    return Q(null)
    .then(() => {
        if (endpoint.data['clean'].replaceVars(job.environment.variables) === "true") {
=======
    var hashKey: string = scmProvider.hashKey;
    
    //
    // Get source mappings and set variables
    //
    var workingFolder = variables[cm.vars.agentWorkingDirectory];
    var repoPath: string;
    
    var sm: smm.SourceMappings = new smm.SourceMappings(workingFolder, executionContext.hostContext);
    sm.supportsLegacyPaths = endpoint.type !== 'tfsversioncontrol';
    sm.getSourceMapping(hashKey, job, endpoint)
    .then((srcMap: smm.ISourceMapping) => {
        repoPath = scmProvider.targetPath = path.join(workingFolder, srcMap.build_sourcesdirectory);

        //
        // Variables
        //        
        variables[cm.vars.buildSourcesDirectory] = repoPath;
        variables[cm.vars.buildArtifactStagingDirectory] = path.join(workingFolder, srcMap.build_artifactstagingdirectory);
        variables[cm.vars.commonTestResultsDirectory] = path.join(workingFolder, srcMap.common_testresultsdirectory);
        var bd = variables[cm.vars.agentBuildDirectory] = path.join(workingFolder, srcMap.agent_builddirectory);
        shell.mkdir('-p', bd);
        shell.cd(bd);
        
        if (endpoint.data['clean'] === "true") {
>>>>>>> cde78644
            var behavior = job.environment.variables['build.clean'];
            if (behavior && behavior.toLowerCase() === 'delete') {
                executionContext.info('deleting ' + repoPath);
                shell.rm('-rf', repoPath);
                return 0;
            }
            else {
                executionContext.info('running clean');
                return scmProvider.clean();                
            }
        }
        else {
            executionContext.info('running incremental');
            return 0;
        }
    })
    .then((code: number) => {
        executionContext.info('getting code');
        return scmProvider.getCode();
    })
    .then((code: number) => {
        executionContext.info('CD: ' + repoPath);
        shell.cd(repoPath);
        callback();
    })    
    .fail((err) => {
        callback(err);
        return;
    })

}<|MERGE_RESOLUTION|>--- conflicted
+++ resolved
@@ -12,14 +12,7 @@
 import shell = require('shelljs');
 import crypto = require('crypto');
 import cm = require('../../common');
-<<<<<<< HEAD
-import smm = require('./sourceManager');
-
-// keep lower case, we do a lower case compare
-var supported: string[] = ['tfsgit', 'git', 'github', 'tfsversioncontrol', 'svn'];
-=======
 import smm = require('./sourceMappings');
->>>>>>> cde78644
 
 export function pluginName() {
     return "prepareWorkspace";
@@ -91,12 +84,6 @@
     var scmProvider: cm.IScmProvider = scmm.getProvider(executionContext, endpoint);
     scmProvider.initialize();
     scmProvider.debugOutput = executionContext.debugOutput;
-<<<<<<< HEAD
-
-    return Q(null)
-    .then(() => {
-        if (endpoint.data['clean'].replaceVars(job.environment.variables) === "true") {
-=======
     var hashKey: string = scmProvider.hashKey;
     
     //
@@ -121,8 +108,7 @@
         shell.mkdir('-p', bd);
         shell.cd(bd);
         
-        if (endpoint.data['clean'] === "true") {
->>>>>>> cde78644
+        if (endpoint.data['clean'].replaceVars(job.environment.variables) === "true") {
             var behavior = job.environment.variables['build.clean'];
             if (behavior && behavior.toLowerCase() === 'delete') {
                 executionContext.info('deleting ' + repoPath);
