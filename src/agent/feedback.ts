--- conflicted
+++ resolved
@@ -374,14 +374,6 @@
         trace.state('containerItemTuple', containerItemTuple);
         var contentStream: NodeJS.ReadableStream = fs.createReadStream(containerItemTuple.fullPath);
 
-<<<<<<< HEAD
-        return this._fileContainerApi.createItem(containerItemTuple.uploadHeaders,
-            contentStream,
-            containerId,
-            containerItemTuple.containerItem.path,
-            this.jobInfo.variables[cm.vars.systemTeamProjectId]);
-    }
-=======
         var options = {
             isGzipped: containerItemTuple.isGzipped,
             compressedLength: containerItemTuple.compressedLength
@@ -394,7 +386,6 @@
             this.jobInfo.variables[cm.vars.systemTeamProjectId],
             options);
     }  
->>>>>>> 2dba6da2
 
     public postArtifact(projectId: string, buildId: number, artifact: buildifm.BuildArtifact): Q.Promise<buildifm.BuildArtifact> {
         trace.state('artifact', artifact);
