// Copyright (c) Microsoft. All rights reserved.
// Licensed under the MIT license. See LICENSE file in the project root for full license information.

var fs = require('fs');
var path = require('path');
var async = require('async');
var uuid = require('node-uuid');
var shell = require('shelljs');

import agentifm = require('vso-node-api/interfaces/TaskAgentInterfaces');
import cm = require('./common');
import ctxm = require('./context');
import tm = require('./tracing');

var trace: tm.Tracing;

var isFunction = function (func) {
    return typeof func === 'function';
}

export interface IPlugin {
    beforeId?: string;
    afterId?: string;
    pluginName(): string;
    pluginTitle(): string;
    shouldRun(jobSuccess: boolean, executionContext: cm.IExecutionContext): boolean;
    beforeJob?(executionContext: cm.IExecutionContext, callback: (err?: any) => void): void;
    afterJob?(executionContext: cm.IExecutionContext, callback: (err?: any) => void): void;
}

export function load(pluginType, outputChannel: cm.IOutputChannel, executionContext: cm.IExecutionContext, callback) {
    var plugins = {};
    plugins['beforeJob'] = [];
    plugins['afterJob'] = [];

    var folder = path.join(__dirname, 'plugins', pluginType);

    fs.readdir(folder, function (err, files) {
        if (err) {
            callback(err);
            return;
        }

        async.forEachSeries(files,
            function (item, done) {
                var pluginPath = path.join(folder, item);
                outputChannel.info('inspecting ' + pluginPath);
                if (path.extname(pluginPath) === '.js') {
                    try {
                        var plugin = require(pluginPath);

                        // ensure plugin - has name and title functions
                        if (isFunction(plugin.pluginName) && isFunction(plugin.pluginTitle)) {
                            outputChannel.info('Found plugin: ' + plugin.pluginName() + ' @ ' + pluginPath);

                            if (isFunction(plugin.beforeJob)) {
                                plugin.beforeId = uuid.v1();
                                plugins['beforeJob'].push(plugin);
                            }

                            // one plugin may have implementations of multiple options
                            if (isFunction(plugin.afterJobPlugins)) {
                                plugin.afterJobPlugins(executionContext).forEach((option: IPlugin) => {
                                    option.afterId = uuid.v1();
                                    plugins['afterJob'].push(option);
                                });
                            }
                        }
                    }
                    catch (ex) {
                        console.error(ex);
                    }
                }

                done();
            },
            function (err) {
                callback(err, plugins);
            });
    })
}

export function beforeJob(plugins: IPlugin[], executionContext: cm.IExecutionContext, hostContext: ctxm.HostContext, callback: (err: any, success: boolean) => void): void {
    trace = new tm.Tracing(__filename, hostContext);
    trace.enter('beforeJob plugins');

    async.forEachSeries(plugins['beforeJob'],
        function (plugin: IPlugin, done) {
            hostContext.info('Running beforeJob for : ' + plugin.pluginName() + ', ' + plugin.beforeId);

            executionContext.writeConsoleSection('Running ' + plugin.pluginName());

            var logDescr = 'Plugin beforeJob:' + plugin.pluginName();
            
            // create a new execution context with the before-job timeline record id
            var pluginContext = new ctxm.ExecutionContext(executionContext.jobInfo, executionContext.authHandler, plugin.beforeId, executionContext.service, hostContext);
            
            pluginContext.on('message', function (message) {
                pluginContext.service.queueConsoleLine(message);
            });

<<<<<<< HEAD
            shell.cd(pluginContext.buildDirectory);
            pluginContext.setTaskStarted(plugin.pluginName());
=======
            ctx.setTaskStarted(plugin.beforeId, plugin.pluginName());
>>>>>>> 5a50a4ac

            plugin.beforeJob(pluginContext, function (err) {
                if (err) {
                    pluginContext.setTaskResult(plugin.pluginName(), agentifm.TaskResult.Failed);
                    pluginContext.error(err);
                    pluginContext.end();
                    done(err);
                }
                else {
                    pluginContext.setTaskResult(plugin.pluginName(), agentifm.TaskResult.Succeeded);
                    hostContext.info('Done beforeJob for : ' + plugin.pluginName());
                    pluginContext.end();
                    done(null);
                }
            });
        },
        function (err) {
            callback(err, !err);
        });
}

export function afterJob(plugins: IPlugin[], executionContext: cm.IExecutionContext, hostContext: ctxm.HostContext, jobSuccess: boolean, callback: (err: any, success: boolean) => void): void {
    trace = new tm.Tracing(__filename, hostContext);
    trace.enter('afterJob plugins');

    async.forEachSeries(plugins['afterJob'],
        function (plugin: IPlugin, done) {
            trace.write('afterJob plugin: ' + plugin.pluginName());

            if (!plugin.shouldRun(jobSuccess, executionContext)) {
                trace.write('should not run');
                done();
                return;
            }

            hostContext.info('Running afterJob for : ' + plugin.pluginName());

            executionContext.writeConsoleSection('Running ' + plugin.pluginName());
            var logDescr = 'Plugin afterJob:' + plugin.pluginName();
            
            // create a new execution context with the before-job timeline record id
            var pluginContext = new ctxm.ExecutionContext(executionContext.jobInfo, executionContext.authHandler, plugin.afterId, executionContext.service, hostContext);
            
            pluginContext.on('message', function (message) {
                pluginContext.service.queueConsoleLine(message);
            });

<<<<<<< HEAD
            shell.cd(pluginContext.buildDirectory);
            pluginContext.setTaskStarted(plugin.pluginName());
            plugin.afterJob(pluginContext, function (err) {
=======
            ctx.setTaskStarted(plugin.afterId, plugin.pluginName());
            plugin.afterJob(pluginCtx, function (err) {
>>>>>>> 5a50a4ac
                if (err) {
                    pluginContext.setTaskResult(plugin.pluginName(), agentifm.TaskResult.Failed);
                    pluginContext.error(err);
                    pluginContext.end();
                    done(err);
                }
                else {
                    pluginContext.setTaskResult(plugin.pluginName(), agentifm.TaskResult.Succeeded);
                    hostContext.info('Done afterJob for : ' + plugin.pluginName());
                    pluginContext.end();
                    done(null);
                }
            });
        },
        function (err) {
            callback(err, !err);
        });
}<|MERGE_RESOLUTION|>--- conflicted
+++ resolved
@@ -99,12 +99,7 @@
                 pluginContext.service.queueConsoleLine(message);
             });
 
-<<<<<<< HEAD
-            shell.cd(pluginContext.buildDirectory);
             pluginContext.setTaskStarted(plugin.pluginName());
-=======
-            ctx.setTaskStarted(plugin.beforeId, plugin.pluginName());
->>>>>>> 5a50a4ac
 
             plugin.beforeJob(pluginContext, function (err) {
                 if (err) {
@@ -152,14 +147,8 @@
                 pluginContext.service.queueConsoleLine(message);
             });
 
-<<<<<<< HEAD
-            shell.cd(pluginContext.buildDirectory);
             pluginContext.setTaskStarted(plugin.pluginName());
             plugin.afterJob(pluginContext, function (err) {
-=======
-            ctx.setTaskStarted(plugin.afterId, plugin.pluginName());
-            plugin.afterJob(pluginCtx, function (err) {
->>>>>>> 5a50a4ac
                 if (err) {
                     pluginContext.setTaskResult(plugin.pluginName(), agentifm.TaskResult.Failed);
                     pluginContext.error(err);
