--- conflicted
+++ resolved
@@ -62,11 +62,7 @@
         var deferred = Q.defer();
         
         // Get all tasks
-<<<<<<< HEAD
-        this.agentApi.getTaskDefinitions(null, null, null, null, (err, status, tasks) => {
-=======
-        this.taskApi.getTaskDefinitions(null, (err, status, tasks) => {
->>>>>>> 5a50a4ac
+        this.taskApi.getTaskDefinitions(null, null, null, null, (err, status, tasks) => {
             if (err) {
                 deferred.reject(err);
             }
@@ -107,13 +103,9 @@
         
         var deferred = Q.defer();
         shell.mkdir('-p', taskPath);
-<<<<<<< HEAD
-        this.agentApi.getTaskContentZip(task.id, task.version, null, null, (err, statusCode, res) => {
-=======
 
         this.context.trace("Downloading task " + task.id + " v" + task.version + " to " + taskPath);
-        this.taskApi.getTaskContentZip(task.id, task.version, (err, statusCode, res) => {
->>>>>>> 5a50a4ac
+        this.taskApi.getTaskContentZip(task.id, task.version, null, null, (err, statusCode, res) => {
             if (err) {
                 deferred.reject(err);
             }
