import ifm = require('./interfaces');
import testifm = require('vso-node-api/interfaces/TestInterfaces');
import trp = require('./testrunpublisher');
import utilities = require('./utilities');

var fs = require('fs');
var path = require("path");
var xmlreader = require('xmlreader');
var Q = require('q');

export class JUnitResultReader implements trp.IResultReader {

    public readResults(file: string, runContext: trp.TestRunContext) : Q.Promise<ifm.TestRunWithResults> {
        return new ResultReader("junit").readResults(file, runContext);
    }
          
}

//-----------------------------------------------------
// Read NUnit results from a file
// - file: string () - location of the NUnit results file 
//-----------------------------------------------------
export class NUnitResultReader implements trp.IResultReader {
    
    public readResults(file: string, runContext: trp.TestRunContext) : Q.Promise<ifm.TestRunWithResults> {
        return  new ResultReader("nunit").readResults(file, runContext);
    }    

}

export class XUnitResultReader implements trp.IResultReader {

    public readResults(file: string, runContext: trp.TestRunContext): Q.Promise<ifm.TestRun2> {
        return new ResultReader("xunit").readResults(file, runContext);
    }

}

export class TestSuiteSummary {  
    name: string;
    host: string;
    timeStamp: Date;
    duration: number;
    results: testifm.TestResultCreateModel[];

    constructor() {
        this.name = "JUnit";
        this.host = "";
        this.timeStamp = new Date();
        this.duration = 0;
        this.results = [];
    }
    
    addResults(res) {
        this.results = this.results.concat(res);
    }
}

export class ResultReader {

    private type: string;
    constructor(readerType: string) {
        this.type = readerType;
    }

    public readResults(file: string, runContext: trp.TestRunContext) : Q.Promise<ifm.TestRunWithResults> {
        var defer = Q.defer(); 
        var _this = this;

        utilities.readFileContents(file, "utf-8").then(function (contents) {
            var xmlContents = contents.replace("\ufeff", ""); //replace BOM if exists to avoid xml read error
            return _this.readTestRunData(xmlContents, runContext);
        }).then(function (testRun) {
            defer.resolve(testRun);
        }).fail(function (err) {
            defer.reject(err);
        });        

        return defer.promise;
    }

    private readTestRunData(contents: string, runContext: trp.TestRunContext) : Q.Promise<ifm.TestRunWithResults> {
        var defer = Q.defer(); 
      
        var testRun2 : ifm.TestRunWithResults;
        var _this = this;

        xmlreader.read(contents, function (err, res) {
            if(err) {
                defer.reject(err);
            } 
            else {
                try {
                    testRun2 = _this.parseXml(res, runContext);
                    defer.resolve(testRun2);
                }
                catch(ex) {
                    defer.reject(ex);
                }
            }
        });

        return defer.promise;
    }

    private parseXml(res, runContext) {
        if(this.type == "junit") {
            return this.parseJUnitXml(res, runContext);
        }
        else if(this.type == "nunit") {
            return this.parseNUnitXml(res, runContext);
        }
        else if (this.type == "xunit") {
            return this.parseXUnitXml(res, runContext);
        }
        else {
            return null;
        }

    }    

    private parseJUnitXml(res, runContext) {
        var testRun2 : ifm.TestRunWithResults;

        var buildId = runContext.buildId;
        var buildRequestedFor = runContext.requestedFor;
        var platform = runContext.platform;
        var config = runContext.config;

        //init test run summary - runname, host, start time, run duration
        var runSummary = new TestSuiteSummary();
        
        if(res.testsuites) {
            var testSuitesNode = res.testsuites.at(0);
        }

        if(testSuitesNode) {
            if(testSuitesNode.testsuite) {
                var numTestSuites = testSuitesNode.testsuite.count();
                for(var n = 0; n < numTestSuites; n ++) {
                    var testSuiteSummary = this.readTestSuiteJUnitXml(testSuitesNode.testsuite.at(n), buildRequestedFor);
                    runSummary.duration += testSuiteSummary.duration;
                    runSummary.addResults(testSuiteSummary.results);
                    runSummary.host = testSuiteSummary.host;
                    runSummary.name = testSuiteSummary.name;
                    if(runSummary.timeStamp > testSuiteSummary.timeStamp) {
                        runSummary.timeStamp = testSuiteSummary.timeStamp; //use earlier Date for run start time
                    }
                }
                if(numTestSuites > 1) {
                    runSummary.name = "JUnit";
                }
            }
        }
        else {
            if(res.testsuite) {
                var testSuiteNode = res.testsuite.at(0);
            }
            if(testSuiteNode) {
                runSummary = this.readTestSuiteJUnitXml(testSuiteNode, buildRequestedFor);
            }
        }            

        var completedDate = runSummary.timeStamp;
        completedDate.setSeconds(runSummary.timeStamp.getSeconds() + runSummary.duration);

        //create test run data
        var testRun =    <testifm.RunCreateModel>{
            name: runSummary.name,
            state: "InProgress",
            automated: true,
            buildPlatform: platform,
            buildFlavor: config,
            startDate: runSummary.timeStamp.toISOString(),
            completeDate: completedDate.toISOString(),
            build: { id: buildId }
        };

        testRun2 = <ifm.TestRunWithResults>{
            testRun: testRun,
            testResults: runSummary.results,
        };         

        return testRun2;
    }

    private readTestSuiteJUnitXml(rootNode, buildRequestedFor) {
        var testSuiteSummary = new TestSuiteSummary();
        var totalRunDuration = 0;
        var totalTestCaseDuration = 0;

        if(rootNode.attributes().name) {
            testSuiteSummary.name = rootNode.attributes().name;
        }

        if(rootNode.attributes().hostname) {
            testSuiteSummary.host = rootNode.attributes().hostname;
        }

        //assume runtimes from xml are current local time since timezone information is not in the xml. If xml date > current local date, fall back to local
        if(rootNode.attributes().timestamp) {
            var timestampFromXml = new Date(rootNode.attributes().timestamp);
            if(timestampFromXml < new Date()) {
                testSuiteSummary.timeStamp = timestampFromXml;
            }                    
        }

        if(rootNode.attributes().time) {
            totalRunDuration = parseFloat(rootNode.attributes().time); //in seconds
        }

        //find test case nodes in JUnit result xml
        var testResults = [];

        for(var i = 0; i < rootNode.testcase.count(); i ++) {
            var testCaseNode = rootNode.testcase.at(i);

            //testcase name and type
            var testName = "";
            if(testCaseNode.attributes().name) {
                testName = testCaseNode.attributes().name;                    
            } 

            var testStorage = "";
            if(testCaseNode.attributes().classname) {
                testStorage = testCaseNode.attributes().classname;
            }

            //testcase duration
            var testCaseDuration = 0; //in seconds
            if(testCaseNode.attributes().time) {
                testCaseDuration = parseFloat(testCaseNode.attributes().time);
                totalTestCaseDuration += testCaseDuration;
            }
            
            //testcase outcome
            var outcome = "Passed";
            var errorMessage = "";
            var stackTrace = "";
            if(testCaseNode.failure) {
                outcome = "Failed";
                if (testCaseNode.failure.text) {
                    stackTrace = testCaseNode.failure.text();
                }
                if (testCaseNode.failure.attributes().message) {
                    errorMessage = testCaseNode.failure.attributes().message;
                }
            }
            else if(testCaseNode.error) {
                outcome = "Failed";
                if (testCaseNode.error.text) {
                    stackTrace = testCaseNode.error.text();
                }
                if (testCaseNode.error.attributes().message) {
                    errorMessage = testCaseNode.error.attributes().message;
                }
            }

            var testResult : testifm.TestResultCreateModel = <testifm.TestResultCreateModel> {
                state: "Completed",
                computerName: testSuiteSummary.host,
                testCasePriority: "1",
                automatedTestName: testName,
                automatedTestStorage: testStorage,
                automatedTestType: "JUnit",
                owner: { id: buildRequestedFor }, 
                runBy: { id: buildRequestedFor },
                testCaseTitle: testName,
                outcome: outcome,
                errorMessage: errorMessage,
<<<<<<< HEAD
                durationInMs: "" + Math.round(testCaseDuration * 1000) //convert to milliseconds and round to nearest whole number since server can't handle decimals for test case duration
=======
                durationInMs: Math.round(testCaseDuration * 1000), //convert to milliseconds and round to nearest whole number since server can't handle decimals for test case duration
                stackTrace: stackTrace
>>>>>>> 71e11131
            };
                
            testResults.push(testResult);
        }    

        if(totalRunDuration < totalTestCaseDuration) {
            totalRunDuration = totalTestCaseDuration; //run duration may not be set in the xml, so use the testcase duration
        }
        testSuiteSummary.duration = totalRunDuration;
        testSuiteSummary.addResults(testResults);

        return testSuiteSummary;
    }

    private parseNUnitXml(res, runContext) {
        var testRun2: ifm.TestRunWithResults;
        
        var buildId = runContext.buildId;
        var buildRequestedFor = runContext.requestedFor;

        //read test run summary - runname, host, start time, run duration
        var runName = "NUnit";
        var runStartTime = new Date(); 
        var totalRunDuration = 0;

        var rootNode = res["test-results"].at(0);
        if(rootNode) {
                
            if(rootNode.attributes().name) {
                runName = rootNode.attributes().name;
            }

            var dateFromXml = new Date();
            if(rootNode.attributes().date) {
                dateFromXml = rootNode.attributes().date;
            }

            var timeFromXml = "00:00:00";
            if(rootNode.attributes().time) {
                timeFromXml = rootNode.attributes().time;
            }
            
            var dateTimeFromXml = new Date(dateFromXml + "T" + timeFromXml);
            if (dateTimeFromXml < new Date()) {
                runStartTime = dateTimeFromXml;
            }                
        }

        //run environment - platform, config, hostname
        var platform = runContext.platform;
        var config = runContext.config;
        var runUser = "";
        var hostName = "";

        if(rootNode.environment) { var envNode = rootNode.environment.at(0); }

        if(envNode) {
            
            if(envNode.attributes()["machine-name"]) {
                hostName = envNode.attributes()["machine-name"];
            }

            if(envNode.attributes().platform) {
                platform = envNode.attributes().platform;
            }
        }            

        //get all test cases
        var testResults = [];
        
        for(var t = 0; t < rootNode["test-suite"].count(); t ++) { 
            testResults = testResults.concat(this.FindNUnitTestCaseNodes(rootNode["test-suite"].at(t), hostName, buildRequestedFor, rootNode.attributes().name));

            if(rootNode["test-suite"].at(t).attributes().time) {
                totalRunDuration += parseFloat(rootNode["test-suite"].at(t).attributes().time);
            }
        }

        var completedDate = runStartTime;
        completedDate.setSeconds(runStartTime.getSeconds() + totalRunDuration);

        //create test run data
        var testRun: testifm.RunCreateModel = <testifm.RunCreateModel>    {
            name: runName,
            state: "InProgress",
            automated: true,
            buildPlatform: platform,
            buildFlavor: config,
            startDate: runStartTime.toISOString(),
            completeDate: completedDate.toISOString(),
            build: { id: buildId }
        };

        testRun2 = <ifm.TestRunWithResults>{
            testRun: testRun,
            testResults: testResults,
        };         

        return testRun2;
    }

    private FindNUnitTestCaseNodes(startNode, hostName : string, buildRequestedFor : string, assemblyName : string) {
        
        var foundTestResults = [];
        
        var testStorage = assemblyName;
        if(startNode.attributes().type == "Assembly") {
            testStorage = startNode.attributes().name;
        }

        //if test-case node exist, read test case information
        if(startNode.results["test-case"]) {
            
            for(var i = 0; i < startNode.results["test-case"].count(); i ++) {
                var testCaseNode = startNode.results["test-case"].at(i);
                
                //testcase name and type
                var testName = "";
                if(testCaseNode.attributes().name) {
                    testName = testCaseNode.attributes().name;
                }                                                               

                //testcase duration
                var testCaseDuration = 0; //in seconds
                if(testCaseNode.attributes().time) {
                    testCaseDuration = parseFloat(testCaseNode.attributes().time);
                }                            

                //testcase outcome
                var outcome = "Passed";
                var errorMessage = "";
                var stackTrace = "";
                if(testCaseNode.failure) {
                    outcome = "Failed";
                    if(testCaseNode.failure.message && testCaseNode.failure.message.text) {
                        errorMessage = testCaseNode.failure.message.text();
                    }
                    if(testCaseNode.failure["stack-trace"] && testCaseNode.failure["stack-trace"].text) {
                        stackTrace = testCaseNode.failure["stack-trace"].text();
                    }
                }      
                
                var testResult : testifm.TestResultCreateModel = <testifm.TestResultCreateModel> {
                    state: "Completed",
                    computerName: hostName,
                    testCasePriority: "1",
                    automatedTestName: testName,
                    automatedTestStorage: testStorage,
                    automatedTestType: "NUnit",
                    owner: { id: buildRequestedFor },
                    runBy: { id: buildRequestedFor },
                    testCaseTitle: testName,
                    outcome: outcome,
                    errorMessage: errorMessage,
<<<<<<< HEAD
                    durationInMs: "" + Math.round(testCaseDuration * 1000), //convert to milliseconds
=======
                    durationInMs: Math.round(testCaseDuration * 1000), //convert to milliseconds
                    stackTrace: stackTrace
>>>>>>> 71e11131
                };

                foundTestResults.push(testResult);
            }            
        }   

        if(startNode.results["test-suite"]) {
            for(var j = 0; j < startNode.results["test-suite"].count(); j++) {
                foundTestResults = foundTestResults.concat(this.FindNUnitTestCaseNodes(startNode.results["test-suite"].at(j), hostName, buildRequestedFor, testStorage));
            }
        }                      
        
        return foundTestResults;
    }

    private parseXUnitXml(res, runContext) {
        var testRun2: ifm.TestRun2;

        var buildId, buildRequestedFor, platform, config;

        if (runContext) {
            //Build ID, run user.
            buildId = runContext.buildId;
            buildRequestedFor = runContext.requestedFor;              

            //Run environment - platform, config, host name.
            platform = runContext.platform;
            config = runContext.config;
        }

        var runName = "XUnit Test Run";
        var runStartTime = new Date();
        var totalRunDuration = 0;
        var hostName = "";

        var rootNode = res["assemblies"].at(0);
        var testResults = [];

        //Get all test cases.
        for (var t = 0; t < rootNode["assembly"].count(); t++) {
            var assemblyNode = rootNode["assembly"].at(t);
            testResults = testResults.concat(this.FindXUnitTestCaseNodes(assemblyNode, hostName, buildRequestedFor, assemblyNode.attributes().name));
            if (assemblyNode["collection"] && assemblyNode["collection"].attributes().time) {
                totalRunDuration += parseFloat(assemblyNode["collection"].attributes().time);
            }
        }

        var completedDate = runStartTime;
        completedDate.setSeconds(runStartTime.getSeconds() + totalRunDuration);

        //create test run data.
        var testRun: ifm.TestRun = <ifm.TestRun> {
            name: runName,
            state: "InProgress",
            automated: true,
            buildPlatform: platform,
            buildFlavor: config,
            startDate: runStartTime,
            completeDate: completedDate,
            build: { id: buildId }
        };

        testRun2 = <ifm.TestRun2>{
            testRun: testRun,
            testResults: testResults,
        };

        return testRun2;
    }

    private FindXUnitTestCaseNodes(startNode, hostName: string, buildRequestedFor: string, assemblyName: string) {

        var foundTestResults = [];
        var testStorage = assemblyName;
        
        //If test node(s) exist, read test case information.
        if (startNode.collection["test"]) {

            for (var i = 0; i < startNode.collection["test"].count(); i++) {
                var testNode = startNode.collection["test"].at(i);
                
                //Testcase name.
                var testName = "";
                if (testNode.attributes().name) {
                    testName = testNode.attributes().name;
                }                                                               

                //Fully qualified test name.
                var fullTestName = "";
                if (testNode.attributes().method) {
                    fullTestName = testNode.attributes().method;
                } 

                //Testcase duration in seconds.
                var testCaseDuration = 0;
                if (testNode.attributes().time) {
                    testCaseDuration = parseFloat(testNode.attributes().time);
                }                            

                //Testcase outcome, error message, stack trace.
                var outcome = "Passed";
                var errorMessage = "";
                var stackTrace = "";
                if (testNode.failure) {
                    outcome = "Failed";
                    if (testNode.failure.message && testNode.failure.message.text) {
                        errorMessage = testNode.failure.message.text();
                    }
                    if (testNode.failure["stack-trace"] && testNode.failure["stack-trace"].text) {
                        stackTrace = testNode.failure["stack-trace"].text();
                    }
                }
                else if (testNode.attributes().result && testNode.attributes().result == "Skip") {
                    outcome = "NotExecuted";
                }
                
                //Priority and owner traits.
                var priority;
                var owner;
                if (testNode.traits) {
                    for (var i = 0; i < testNode.traits["trait"].count(); i++) {
                        var traitNode = testNode.traits["trait"].at(i);
                        if (traitNode.attributes().name == "priority") {
                            priority = traitNode.attributes().value;
                        }
                        if (traitNode.attributes().name == "owner") {
                            owner = traitNode.attributes().value;
                        }
                    }
                }

                var testResult: ifm.TestRunResult = <ifm.TestRunResult> {
                    state: "Completed",
                    computerName: hostName,
                    testCasePriority: priority,
                    automatedTestName: fullTestName,
                    automatedTestStorage: testStorage,
                    owner: owner,
                    runBy: buildRequestedFor,
                    testCaseTitle: testName,
                    revision: 0,
                    outcome: outcome,
                    errorMessage: errorMessage,
                    durationInMs: Math.round(testCaseDuration * 1000), //Convert to milliseconds.
                    stackTrace: stackTrace
                };

                foundTestResults.push(testResult);
            }
        }

        return foundTestResults;
    }
}


<|MERGE_RESOLUTION|>--- conflicted
+++ resolved
@@ -30,7 +30,7 @@
 
 export class XUnitResultReader implements trp.IResultReader {
 
-    public readResults(file: string, runContext: trp.TestRunContext): Q.Promise<ifm.TestRun2> {
+    public readResults(file: string, runContext: trp.TestRunContext): Q.Promise<ifm.TestRunWithResults> {
         return new ResultReader("xunit").readResults(file, runContext);
     }
 
@@ -268,12 +268,8 @@
                 testCaseTitle: testName,
                 outcome: outcome,
                 errorMessage: errorMessage,
-<<<<<<< HEAD
-                durationInMs: "" + Math.round(testCaseDuration * 1000) //convert to milliseconds and round to nearest whole number since server can't handle decimals for test case duration
-=======
-                durationInMs: Math.round(testCaseDuration * 1000), //convert to milliseconds and round to nearest whole number since server can't handle decimals for test case duration
+                durationInMs: "" + Math.round(testCaseDuration * 1000), //convert to milliseconds and round to nearest whole number since server can't handle decimals for test case duration
                 stackTrace: stackTrace
->>>>>>> 71e11131
             };
                 
             testResults.push(testResult);
@@ -428,12 +424,8 @@
                     testCaseTitle: testName,
                     outcome: outcome,
                     errorMessage: errorMessage,
-<<<<<<< HEAD
                     durationInMs: "" + Math.round(testCaseDuration * 1000), //convert to milliseconds
-=======
-                    durationInMs: Math.round(testCaseDuration * 1000), //convert to milliseconds
                     stackTrace: stackTrace
->>>>>>> 71e11131
                 };
 
                 foundTestResults.push(testResult);
@@ -450,7 +442,7 @@
     }
 
     private parseXUnitXml(res, runContext) {
-        var testRun2: ifm.TestRun2;
+        var testRun2: ifm.TestRunWithResults;
 
         var buildId, buildRequestedFor, platform, config;
 
@@ -485,7 +477,7 @@
         completedDate.setSeconds(runStartTime.getSeconds() + totalRunDuration);
 
         //create test run data.
-        var testRun: ifm.TestRun = <ifm.TestRun> {
+        var testRun = {
             name: runName,
             state: "InProgress",
             automated: true,
@@ -493,11 +485,11 @@
             buildFlavor: config,
             startDate: runStartTime,
             completeDate: completedDate,
-            build: { id: buildId }
+            build: <testifm.ShallowReference>{ id: buildId }
         };
 
-        testRun2 = <ifm.TestRun2>{
-            testRun: testRun,
+        testRun2 = <ifm.TestRunWithResults>{
+            testRun: <testifm.RunCreateModel><any>testRun,
             testResults: testResults,
         };
 
@@ -565,7 +557,7 @@
                     }
                 }
 
-                var testResult: ifm.TestRunResult = <ifm.TestRunResult> {
+                var testResult = {
                     state: "Completed",
                     computerName: hostName,
                     testCasePriority: priority,
