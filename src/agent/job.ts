--- conflicted
+++ resolved
@@ -161,12 +161,6 @@
                             }
                         });
 
-<<<<<<< HEAD
-                        hostContext.info('buildDirectory: ' + executionContext.buildDirectory);
-                        shell.mkdir('-p', executionContext.buildDirectory);
-                        shell.cd(executionContext.buildDirectory);
-=======
->>>>>>> 5a50a4ac
                         trace.write(process.cwd());
 
                         var jobResult: agentifm.TaskResult = agentifm.TaskResult.Succeeded;
@@ -253,20 +247,13 @@
         
         async.forEachSeries(job.tasks,
             function (item: agentifm.TaskInstance, done: (err: any) => void) {
-
-<<<<<<< HEAD
-                executionContext.writeConsoleSection('Running ' + item.name);
-                var taskContext: ctxm.ExecutionContext = new ctxm.ExecutionContext(executionContext.jobInfo,
-                    executionContext.authHandler,
-=======
                 // ensure we reset cwd after each task runs
                 shell.cd(cwd);
                 trace.write('cwd: ' + cwd);
                         
-                jobCtx.writeConsoleSection('Running ' + item.name);
-                var taskCtx: ctxm.TaskContext = new ctxm.TaskContext(jobCtx.jobInfo,
-                    jobCtx.authHandler,
->>>>>>> 5a50a4ac
+                executionContext.writeConsoleSection('Running ' + item.name);
+                var taskContext: ctxm.ExecutionContext = new ctxm.ExecutionContext(executionContext.jobInfo,
+                    executionContext.authHandler,
                     item.instanceId,
                     executionContext.service,
                     hostContext);
@@ -275,15 +262,8 @@
                     taskContext.service.queueConsoleLine(message);
                 });
 
-<<<<<<< HEAD
-                shell.cd(taskContext.buildDirectory);
                 taskContext.setTaskStarted(item.name);
                 _this.runTask(item, taskContext, (err) => {
-=======
-                jobCtx.setTaskStarted(item.instanceId, item.name);
-                _this.runTask(item, taskCtx, (err) => {
->>>>>>> 5a50a4ac
-
                     var taskResult: agentifm.TaskResult = taskContext.result;
                     if (err || taskResult == agentifm.TaskResult.Failed) {
                         if (item.continueOnError) {
