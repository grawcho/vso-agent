--- conflicted
+++ resolved
@@ -10,39 +10,6 @@
 var Q = require('q');
 
 export class TestRunPublisher {
-<<<<<<< HEAD
-    constructor(taskCtx: ctxm.TaskContext) {
-        this.taskCtx = taskCtx;
-
-        var tfsCollectionUrl = this.taskCtx.variables["system.teamFoundationCollectionUri"];
-        var teamProject = this.taskCtx.variables["system.teamProject"];
-
-        this.testApi = webapi.QTestManagementApi(tfsCollectionUrl + "/" + teamProject, this.taskCtx.authHandler);
-    }
-
-    private testApi: ifm.IQTestManagementApi;
-    private taskCtx: ctxm.TaskContext;
-
-    public ReadResultsFromFile(file: string, type: string) {
-        var allTestRuns;
-
-        console.log("Reading test results of format: " + type + " , from file: " + file);
-
-        if (type == "junit") {
-            allTestRuns = this.ReadJUnitResults(file);
-        }
-        else if (type == "nunit") {
-            allTestRuns = this.ReadNUnitResults(file);
-        }
-        else {
-            console.log("Test results of format '" + type + "'' are not supported by the VSO/TFS OSX and Linux build agent");
-        }
-
-        return allTestRuns;
-    }
-
-=======
->>>>>>> b8314edd
     //-----------------------------------------------------
     // Constructs a TestRunPublisher instance 
     // - service: cm.IFeedbackChannel - for routing the server calls to real or loopback 
@@ -51,119 +18,6 @@
     // - runContext: TestRunContext - for identifying context(buildId, platform, config, etc), which is needed while publishing
     // - reader: IResultReader - for reading different(junit, nunit) result files 
     //-----------------------------------------------------
-<<<<<<< HEAD
-    private ReadJUnitResults(file: string) {
-        
-        var testRun2 : ifm.TestRun2;
-        var contents = fs.readFileSync(file, "utf-8");
-        contents = contents.replace("\ufeff", ""); //replace BOM if exits to avoid xml read error
-      
-        var buildId = this.taskCtx.variables["build.buildId"];
-        var buildRequestedFor = this.taskCtx.variables["build.requestedFor"];
-        var platform = "";
-        var config = "";
-
-        xmlreader.read(contents, function (err, res){
-
-            if(err) return console.log(err);
-
-            //read test run summary - runname, host, start time, run duration
-            var runName = "JUnit";
-            var hostName = "";
-            var timeStamp = new Date(); 
-            var totalRunDuration = 0;
-            var totalTestCaseDuration = 0;
-
-            var rootNode = res.testsuite.at(0);
-            if(rootNode) {
-
-                if(rootNode.attributes().name) {
-                    runName = rootNode.attributes().name;
-                }
-
-                if(rootNode.attributes().hostname) {
-                    hostName = rootNode.attributes().hostname;
-                }
-
-                //assume runtimes from xl are current local time since timezone information is not in the xml. If xml date > current local date, fall back to local
-                if(rootNode.attributes().timestamp) {
-                    var timestampFromXml = new Date(rootNode.attributes().timestamp);
-                    if(timestampFromXml < new Date()) {
-                        timeStamp = timestampFromXml;
-                    }                    
-                }
-
-                if(rootNode.attributes().time) {
-                    totalRunDuration = rootNode.attributes().time; //in seconds
-                }
-
-                //find test case nodes in JUnit result xml
-                var testResults = [];
-
-                for(var i = 0; i < rootNode.testcase.count(); i ++) {
-                    var testCaseNode = rootNode.testcase.at(i);
-
-                    //testcase name and type
-                    var testName = "";
-                    if(testCaseNode.attributes().name) {
-                        testName = testCaseNode.attributes().name;                    
-                    } 
-
-                    var testStorage = "";
-                    if(testCaseNode.attributes().classname) {
-                        testStorage = testCaseNode.attributes().classname;
-                    }
-
-                    //testcase duration
-                    var testCaseDuration = 0; //in seconds
-                    if(testCaseNode.attributes().time) {
-                        testCaseDuration = testCaseNode.attributes().time;
-                        totalTestCaseDuration = totalTestCaseDuration + testCaseDuration;
-                    }
-                    
-                    //testcase outcome
-                    var outcome = "Passed";
-                    var errorMessage = "";
-                    if(testCaseNode.failure) {
-                        outcome = "Failed";
-                        errorMessage = testCaseNode.failure.text();
-                    }
-                    else if(testCaseNode.error) {
-                        outcome = "Failed";
-                        errorMessage = testCaseNode.error.text();
-                    }
-
-                    var testResult : ifm.TestRunResult = <ifm.TestRunResult> {
-                        state: "Completed",
-                        computerName: hostName,
-                        resolutionState: null,
-                        testCasePriority: 1,
-                        failureType: null,
-                        automatedTestName: testName,
-                        automatedTestStorage: testStorage,
-                        automatedTestType: "JUnit",
-                        automatedTestTypeId: null,
-                        automatedTestId: null,
-                        area: null,
-                        owner: buildRequestedFor, 
-                        runBy: buildRequestedFor,
-                        testCaseTitle: testName,
-                        revision: 0,
-                        dataRowCount: 0,
-                        testCaseRevision: 0,
-                        outcome: outcome,
-                        errorMessage: errorMessage,
-                        durationInMs: testCaseDuration * 1000, //convert to milliseconds
-                    };
-                    
-                    testResults.push(testResult);
-                }
-
-                if(totalRunDuration < totalTestCaseDuration) {
-                    totalRunDuration = totalTestCaseDuration; //run duration may not be set in the xml, so use the testcase duration
-                }
-            }    
-=======
     constructor(service: cm.IFeedbackChannel, command: cm.ITaskCommand, teamProject: string, runContext: TestRunContext, reader: IResultReader) {
         this.service = service;
         this.command = command;
@@ -171,7 +25,6 @@
         this.reader = reader;
         this.service.initializeTestManagement(teamProject);
     }
->>>>>>> b8314edd
 
     // for routing the server calls to real or loopback 
     private service: cm.IFeedbackChannel;
@@ -188,81 +41,12 @@
     //-----------------------------------------------------
     // Read results from a file. Each file will be published as a separate test run
     // - file: string () - location of the results file 
-    //-----------------------------------------------------
-<<<<<<< HEAD
-    private ReadNUnitResults(file: string) {
-        var testRun2: ifm.TestRun2;
-        var buildId = this.taskCtx.variables["build.buildId"];
-        var buildRequestedFor = this.taskCtx.variables["build.requestedFor"];
-
-        var contents = fs.readFileSync(file, "utf-8");
-        contents = contents.replace("\ufeff", ""); //replace BOM if exits to avoid xml read error
-
-        var that = this;
-
-        xmlreader.read(contents, function (err, res){
-
-            if(err) return console.log(err);
-            
-            //read test run summary - runname, host, start time, run duration
-            var runName = "NUnit";
-            var runStartTime = new Date(); 
-            var totalRunDuration = 0;
-        
-            var rootNode = res["test-results"].at(0);
-            if(rootNode) {
-                
-                if(rootNode.attributes().name) {
-                    runName = rootNode.attributes().name;
-                }
-=======
+    //-----------------------------------------------------    
     private readResults(file: string): Q.Promise<ifm.TestRun2> {
         var defer = Q.defer();
->>>>>>> b8314edd
 
         var testRun: ifm.TestRun2;
 
-<<<<<<< HEAD
-                var timeFromXml = "00:00:00";
-                if(rootNode.attributes().time) {
-                    timeFromXml = rootNode.attributes().time;
-                }
-                
-                var dateTimeFromXml = new Date(dateFromXml + "T" + timeFromXml);
-                if (dateTimeFromXml < new Date()) {
-                    runStartTime = dateTimeFromXml;
-                }                
-            }
-
-            //run environment - platform, config, hostname
-            var platform = "";
-            var config = "";
-            var runUser = "";
-            var hostName = "";
-        
-            if(rootNode.environment) { var envNode = rootNode.environment.at(0); }
-
-            if(envNode) {
-                
-                if(envNode.attributes()["machine-name"]) {
-                    hostName = envNode.attributes()["machine-name"];
-                }
-
-                if(envNode.attributes().platform) {
-                    platform = envNode.attributes().platform;
-                }
-            }            
-
-            //get all test cases
-            var testResults = [];
-            
-            for(var t = 0; t < rootNode["test-suite"].count(); t ++) { 
-                testResults = testResults.concat(that.FindNUnitTestCaseNodes(rootNode["test-suite"].at(t), hostName, buildRequestedFor, rootNode.attributes().name));
-
-                if(rootNode["test-suite"].at(t).attributes().time) {
-                    totalRunDuration += rootNode["test-suite"].at(t).attributes().time;
-                }
-=======
         try {
             testRun = this.reader.readResults(file, this.runContext);
 
@@ -271,121 +55,14 @@
             }
             else {
                 defer.reject(new Error("Unable to read results file"));
->>>>>>> b8314edd
             }
         }
         catch (err) {
             defer.reject(err);
         }
-
-<<<<<<< HEAD
-            var completedDate = runStartTime;
-            completedDate.setSeconds(runStartTime.getSeconds() + totalRunDuration);
-
-            //create test run data
-            var testRun: ifm.TestRun = <ifm.TestRun>    {
-                name: runName,
-                iteration: "",
-                state: "InProgress",
-                automated: true,
-                errorMessage: "",
-                type: "",
-                controller: "",
-                buildDropLocation: "",
-                buildPlatform: platform,
-                buildFlavor: config,
-                comment: "",
-                testEnvironmentId: "",
-                startDate: runStartTime,
-                //completeDate: completedDate,
-                releaseUri: "",
-                build: { id: buildId }
-            };
-
-            testRun2 = <ifm.TestRun2>{
-                testRun: testRun,
-                testResults: testResults,
-            };         
-        });
-        
-        return testRun2;
-    }    
-
-    private FindNUnitTestCaseNodes(startNode, hostName : string, buildRequestedFor : string, assemblyName : string) {
-        
-        var foundTestResults = [];
-        
-        var testStorage = assemblyName;
-        if(startNode.attributes().type == "Assembly") {
-            testStorage = startNode.attributes().name;
-        }
-
-        //if test-case node exist, read test case information
-        if(startNode.results["test-case"]) {
-            
-            for(var i = 0; i < startNode.results["test-case"].count(); i ++) {
-                var testCaseNode = startNode.results["test-case"].at(i);
-                
-                //testcase name and type
-                var testName = "";
-                if(testCaseNode.attributes().name) {
-                    testName = testCaseNode.attributes().name;
-                }                                                               
-
-                //testcase duration
-                var testCaseDuration = 0; //in seconds
-                if(testCaseNode.attributes().time) {
-                    testCaseDuration = testCaseNode.attributes().time;
-                }                            
-
-                //testcase outcome
-                var outcome = "Passed";
-                var errorMessage = "";
-                if(testCaseNode.failure) {
-                    outcome = "Failed";
-                    if(testCaseNode.failure.message) {
-                        errorMessage = testCaseNode.failure.message.text();
-                    }
-                }       
-                            
-                var testResult : ifm.TestRunResult = <ifm.TestRunResult> {
-                    state: "Completed",
-                    computerName: hostName,
-                    resolutionState: null,
-                    testCasePriority: 1,
-                    failureType: null,
-                    automatedTestName: testName,
-                    automatedTestStorage: testStorage,
-                    automatedTestType: "NUnit",
-                    automatedTestTypeId: null,
-                    automatedTestId: null,
-                    area: null,
-                    owner: buildRequestedFor,
-                    runBy: buildRequestedFor,
-                    testCaseTitle: testName,
-                    revision: 0,
-                    dataRowCount: 0,
-                    testCaseRevision: 0,
-                    outcome: outcome,
-                    errorMessage: errorMessage,
-                    durationInMs: testCaseDuration * 1000, //convert to milliseconds
-                };
-
-                foundTestResults.push(testResult);
-            }            
-        }   
-
-        if(startNode.results["test-suite"]) {
-            for(var j = 0; j < startNode.results["test-suite"].count(); j++) {
-                foundTestResults = foundTestResults.concat(this.FindNUnitTestCaseNodes(startNode.results["test-suite"].at(j), hostName, buildRequestedFor, testStorage));
-            }
-        }                      
-        
-        return foundTestResults;
-=======
-        return defer.promise;
->>>>>>> b8314edd
-    }
+     
+        return defer.promise;
+    }  
 
     //-----------------------------------------------------
     // Start a test run - create a test run entity on the server, and marks it in progress
