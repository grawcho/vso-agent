--- conflicted
+++ resolved
@@ -1,15 +1,8 @@
 
 import scmm = require('./lib/scmprovider');
 import gitm = require('./git');
-<<<<<<< HEAD
 import cm = require('../common');
 
-export function getProvider(ctx: cm.IExecutionContext, targetPath: string): scmm.IScmProvider {
-=======
-import ctxm = require('../context');
-import cm = require('../common');
-
-export function getProvider(ctx: ctxm.JobContext, targetPath: string): cm.IScmProvider {
->>>>>>> 5a50a4ac
+export function getProvider(ctx: cm.IExecutionContext, targetPath: string): cm.IScmProvider {
 	return new gitm.GitScmProvider(ctx, targetPath);
 }